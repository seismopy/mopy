--- conflicted
+++ resolved
@@ -56,7 +56,6 @@
 NOISE_MIN_DURATION = 1.0
 
 # Expected columns in the ChannelInfo dataframe
-<<<<<<< HEAD
 PICK_COLS = (
     "time",
     "onset",
@@ -86,31 +85,6 @@
     "spreading_coefficient",
     "density",
     "shear_modulus",
-=======
-PICK_COLS = ("time", "onset", "polarity", "method_id", "pick_id")
-
-ARRIVAL_COLS = ("distance", "azimuth")
-
-AMP_COLS = ("starttime", "endtime")
-
-CHAN_COLS = (
-    NSLC
-    + PICK_COLS
-    + ARRIVAL_COLS
-    + AMP_COLS
-    + (
-        "sampling_rate",
-        "horizontal_distance",
-        "depth_distance",
-        "ray_path_length",
-        "velocity",
-        "radiation_coefficient",
-        "quality_factor",
-        "spreading_coefficient",
-        "density",
-        "shear_modulus",
-    )
->>>>>>> 92841d0a
 )
 
 # Datatypes for columns in the ChannelInfo dataframe
