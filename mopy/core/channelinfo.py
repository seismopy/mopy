--- conflicted
+++ resolved
@@ -2,39 +2,25 @@
 Class for keeping track of all metadata used by mopy.
 """
 import copy
-<<<<<<< HEAD
 import warnings
-from typing import Dict, Union, Optional, Collection, Tuple
-from functools import singledispatch
-=======
-from typing import Optional, Collection, Union
->>>>>>> 3eaee6c6
+from typing import Optional, Collection, Union, Tuple, Dict
 
 import numpy as np
 import obsplus
 import pandas as pd
-<<<<<<< HEAD
-from obsplus.utils import get_distance_df
 from obsplus.events.utils import get_seed_id
+from obsplus.utils import get_distance_df, get_nslc_series
 from obspy import Catalog, Inventory, Stream
 from obspy.core import AttribDict, UTCDateTime
 from obspy.core.event import Pick, ResourceIdentifier
 
 from mopy.config import get_default_param
-from mopy.constants import _INDEX_NAMES, CHAN_COLS, CHAN_DTYPES, NSLC, PICK_COLS
+from mopy.constants import _INDEX_NAMES, CHAN_COLS, NSLC, PICK_COLS
 from mopy.exceptions import DataQualityError, NoPhaseInformationError
-from mopy.utils import get_phase_window_df, expand_seed_id
+from mopy.utils import get_phase_window_df, expand_seed_id, new_from_dict
 
 
 CHAN_PICKS = Union[str, pd.DataFrame, Dict[Tuple[str, str, str], Union[UTCDateTime, Pick]]]
-=======
-from mopy.config import get_default_param
-from mopy.constants import _INDEX_NAMES
-from mopy.utils import get_phase_window_df, new_from_dict
-from obsplus.utils import get_distance_df, get_nslc_series
-from obspy import Catalog, Inventory
-from obspy.core import AttribDict
->>>>>>> 3eaee6c6
 
 
 class ChannelInfo:
@@ -58,19 +44,25 @@
         phases: Optional[Collection[str]] = None,
     ):
         # check inputs
-<<<<<<< HEAD
-        st_dict, catalog = self._validate_inputs(catalog, st_dict)
+        # st_dict, catalog = self._validate_inputs(catalog, inventory, st_dict)
+        catalog = catalog.copy()
         # get a df of all input data, perform sanity checks
         self.event_station_info = get_distance_df(catalog, inventory)
         self.event_station_info.index.names = ["event_id", "seed_id"]
         self._join_station_info(obsplus.stations_to_df(inventory))
-        df = self._get_meta_df(catalog, st_dict, phases=phases)
+        df = self._get_meta_df(catalog, inventory, phases=phases)
         self.data = df
+        self._stats = AttribDict()
         # add sampling rate to stats
-        self._stats = AttribDict(motion_type=motion_type)
         if len(self):
             sampling_rate = self.data['sampling_rate'].unique()[0]  # This is an interesting dilemma... would this have to be called later? And where is it actually getting the sampling rate? Should this be deleted now that the streams are not going to be added to the ChannelInfo
             self._stats["sampling_rate"] = sampling_rate
+        # st_dict, catalog = self._validate_inputs(catalog, st_dict)
+        # # get a df of all input data, perform sanity checks
+        # df = self._get_meta_df(catalog, st_dict, phases=phases)
+        # self.data = df
+        # # add sampling rate to stats
+        # self._stats = AttribDict(motion_type=motion_type)
 
     # Methods for adding data, material properties, and other coefficients
     def set_picks(self, picks: CHAN_PICKS, inplace: bool = False) -> Optional['ChannelInfo']:
@@ -141,20 +133,7 @@
             warnings.warn(msg)
         return st_dict, cat
 
-    def _get_meta_df(self, catalog, st_dict, phases=None):
-=======
-        # st_dict, catalog = self._validate_inputs(catalog, inventory, st_dict)
-        catalog = catalog.copy()
-        # get a df of all input data, perform sanity checks
-        self.distance = get_distance_df(catalog, inventory)
-        df = self._get_meta_df(catalog, inventory, phases=phases)
-        self.data = df
-        # add sampling rate to stats
-        sampling_rate = self.data["sampling_rate"].unique()[0]
-        self._stats = AttribDict(sampling_rate=sampling_rate)
-
     def _get_meta_df(self, catalog, inventory, phases=None):
->>>>>>> 3eaee6c6
         """
         Return a dataframe containing pick/duration info.
 
@@ -164,29 +143,13 @@
         Index is multilevel using (event_id, phase, seed_id).
         """
         # calculate source-receiver distance.
-<<<<<<< HEAD
         dist_df = self.event_station_info
-        # get a set of all available channel codes
-        channel_codes = {tr.id for eid, st in st_dict.items() for tr in st}
-        sr_dict = {
-            tr.stats.sampling_rate for st in st_dict.values() for tr in st
-        }
-
-        # for now assert all sampling rates are uniform; consider handling
-        # multiple sampling rates in the future (it will be tricky!)
-        assert len(sr_dict) == 1, "uniform sampling rates required"
-        sampling_rate = list(sr_dict)[0]
-
-=======
-        dist_df = self.distance
         sta_df = obsplus.stations_to_df(inventory)
         # create a list of sampling rates per channel
         sample_rate = sta_df.set_index(get_nslc_series(sta_df))["sample_rate"]
->>>>>>> 3eaee6c6
         df_list = []  # list for gathering dataframes
         kwargs = dict(dist_df=dist_df, phases=phases, sample_rate=sample_rate)
         for event in catalog:
-<<<<<<< HEAD
             try:
                 signal_df, noise_df = self._get_event_meta(event, **kwargs)
             except NoPhaseInformationError:
@@ -196,13 +159,10 @@
                 warnings.warn(f'failed on {event}')
             else:
                 df_list.extend([signal_df, noise_df])
-=======
-            df_list.extend(list(self._get_event_meta(event, **kwargs)))
->>>>>>> 3eaee6c6
         # concat df and perform sanity checks
         df = pd.concat(df_list, sort=True)
-        # before adding metadata, there should be no NaNs
-        assert not df.isnull().any().any()
+        # before adding metadata, there should be no NaNs  # I disagree, I think there can be NaNs at this stage
+        # assert not df.isnull().any().any()
         df = self._update_meta(df)
         return df
 
@@ -241,7 +201,6 @@
         df = df.set_index(list(_INDEX_NAMES))
         return df_noise, df
 
-<<<<<<< HEAD
     def _join_station_info(self, station_df: pd.DataFrame):
         """ Joins some important station info to the event_station_info dataframe. """
         col_map = dict(depth='station_depth', azimuth='station_azimuth',
@@ -253,15 +212,6 @@
             self.event_station_info.loc[(slice(None), num), "station_azimuth"] = row.azimuth
             self.event_station_info.loc[(slice(None), num), "station_dip"] = row.dip
         return
-=======
-    def _join_station_info(self, df, station_df):
-        """ Joins some important station info to dataframe. """
-        col_map = dict(
-            depth="station_depth", azimuth="station_azimuth", dip="station_dip"
-        )
-        sta_df = station_df.set_index("seed_id")[list(col_map)]
-        return df.join(sta_df.rename(columns=col_map), how="left")
->>>>>>> 3eaee6c6
 
     def _get_event_phase_window(self, event, dist_df, sampling_rate):
         """
@@ -331,11 +281,11 @@
         assert not df.index.duplicated().any()
         # all start times should be less than their corresponding end-time
         if df["tw_end"].notnull().any():
-            assert (df["tw_end"] > df["tw_start"]).all()
+            subset = df.loc[df["tw_start"].notnull() & df["tw_end"].notnull()]
+            assert (subset["tw_end"] > subset["tw_start"]).all()
         # ray_paths should all be at least as long as the source-receiver dist
         assert (df["ray_path_length"] >= df["distance"]).all()
 
-<<<<<<< HEAD
     def _parse_pick_df(self, data_df, df):  # This could probably be cleaned up a little bit?
         """ Add a Dataframe of picks to the ChannelInfo """
         # If the provided data frame is multi-indexed, just clear it
@@ -415,7 +365,6 @@
         self._set_pick(data_df, index, pick_info, append=True)
 
     # Customizable methods
-=======
     def add_time_buffer(
         self,
         start: Optional[Union[float, pd.Series]] = None,
@@ -438,9 +387,6 @@
             df.loc[:, "tw_end"] = df["tw_end"] + end
         return self.new_from_dict({"data": df})
 
-    # customizable methods
-
->>>>>>> 3eaee6c6
     def add_metadata(self, df):
         """
         Responsible for adding any needed metadata to df.
@@ -557,7 +503,6 @@
 
         By default just uses 1/2 if the depth of the instrument is 0, else 1.
         """
-<<<<<<< HEAD
         # I -know- there has to be a better way to do this, but me and pandas MultiIndexing are not getting along
         if "free_surface_coefficient" not in df.columns:
             df["free_surface_coefficient"] = np.nan
@@ -581,13 +526,6 @@
         #     ones[df['station_depth'] == 0.0] = 2.0
         #     free_surface_coefficient = ones
         # df['free_surface_coefficient'] = free_surface_coefficient
-=======
-        if free_surface_coefficient is None:
-            ones = pd.Series(np.zeros(len(df)), index=df.index)
-            ones[df["station_depth"] == 0.0] = 2.0
-            free_surface_coefficient = ones
-        df["free_surface_coefficient"] = free_surface_coefficient
->>>>>>> 3eaee6c6
         return df
 
     def add_travel_time(self, df):
@@ -602,21 +540,12 @@
         """ Create a copy of ChannelInfo, dont copy nested traces. """
         # first create a shallow copy, then deep copy when needed
         # if traces are here make sure they aren't copied
-<<<<<<< HEAD
-        if 'trace' in self.data.columns:
-            df = self.data.drop(columns='trace').copy()
-            df['trace'] = self.data['trace']
-        else:
-            df = self.data.copy()
-        distance = self.event_station_info.copy()
-=======
         df = self.data.copy()
-        distance = self.distance.copy()
->>>>>>> 3eaee6c6
+        event_station_info = self.event_station_info.copy()
         # now attach copied stuff
         new = copy.copy(self)
         new.data = df
-        new.event_station_info = distance
+        new.event_station_info = event_station_info
         new._stats = copy.deepcopy(new._stats)
         return new
 
@@ -625,7 +554,7 @@
     def __str__(self):
         return str(self.data)
 
+    __repr__ = __str__
+
     def __len__(self):
-        return len(self.data)
-
-    __repr__ = __str__+        return len(self.data)