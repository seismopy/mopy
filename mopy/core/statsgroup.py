"""
Class for keeping track of all metadata used by mopy.
"""
from __future__ import annotations

import warnings
from typing import Optional, Collection, Union, Tuple, Dict, Sequence

import numpy as np
import obsplus
import pandas as pd
from obsplus.utils.events import get_seed_id
from obsplus.utils import get_nslc_series
from obsplus.utils.time import to_utc, to_timedelta64, to_datetime64
from obsplus.utils.geodetics import SpatialCalculator
from obspy import Catalog, Inventory, Stream
from obspy.core import UTCDateTime
from obspy.core.event import Pick, ResourceIdentifier

from mopy.core.base import GroupBase
from mopy.config import get_default_param
from mopy.constants import (
    _INDEX_NAMES,
    NSLC_DTYPES,
    PICK_DTYPES,
    PHASE_WINDOW_DF_DTYPES,
    ChannelPickType,
    AbsoluteTimeWindowType,
)
from mopy.exceptions import DataQualityError, NoPhaseInformationError
from mopy.utils import get_phase_window_df, expand_seed_id, _track_method, inplace, fill_column, df_update


class HomogeneousColumnDescriptor:
    """
    A descriptor for returning values from columns (in the dataframe) which all
    have the same values.
    """

    def __init__(self, column_name):
        self._column_name = column_name

    def __set_name__(self, owner, name):
        self._name = "_" + name

    def __get__(self, instance: StatsGroup, owner):
        # first try to get the data from cache, if emtpy get from df
        if self._name not in instance._cache:
            assert self._column_name in instance.data.columns
            vals = instance.data[self._column_name].unique()
            assert len(vals) == 1, f"{self._column_name} is not homogeneous"
            instance._cache[self._name] = vals[0]
        return instance._cache[self._name]


class _StatsGroup(GroupBase):
    """
    Class for creating information about each channel.

    Parameters
    ----------
    catalog
        Data containing information about the events.
    inventory
        Station data.
    phases
        if Not None, only include phases provided
    """

    processing = ()  # make sure processing attr is present
    sampling_rate = HomogeneousColumnDescriptor("sampling_rate")
    motion_type = HomogeneousColumnDescriptor("motion_type")

    # Customizable methods
    @_track_method
    def add_time_buffer(
        self,
        start: Optional[Union[float, pd.Series]] = None,
        end: Optional[Union[float, pd.Series]] = None,
    ) -> "StatsGroup":
        """
        Method for adding a time before to start and end of windows.

        Returns
        -------
        start
            The time, in seconds, to add to the start of the window
        end
            The time, in seconds, to add to the start of the window
        """
        df = self.data.copy()
        if start is not None:
            df.loc[:, "starttime"] = df["starttime"] - start
        if end is not None:
            df.loc[:, "endtime"] = df["endtime"] + end
        return self.new_from_dict(data=df)


class StatsGroup(_StatsGroup):
    """
    A class for storing metadata about events and channels.
    """

    def __init__(
        self,
        catalog: Catalog,
        inventory: Inventory,
        phases: Optional[Collection[str]] = None,
        restrict_to_arrivals: bool = True
    ):
        # check inputs
        # st_dict, catalog = self._validate_inputs(catalog, inventory, st_dict)
        catalog = catalog.copy()
        # Convert inventory to a dataframe if it isn't already
        inv_df = obsplus.stations_to_df(inventory)
        inv_df.set_index("seed_id", inplace=True)
        # get a df of all input data, perform sanity checks
<<<<<<< HEAD
        inv_df = obsplus.stations_to_df(inventory).set_index("seed_id")
        event_station_df = SpatialCalculator()(catalog, inv_df)
=======
        event_station_df = SpatialCalculator()(catalog, inv_df)
        # Calculate hypocentral distance
        event_station_df["hyp_distance_m"] = np.sqrt(
            event_station_df["distance_m"]**2 + event_station_df["vertical_distance_m"]**2)
>>>>>>> 05ed9094
        event_station_df.index.names = ["event_id", "seed_id"]
        # we need additional info from the stations, get it and join.
        self.event_station_df = self._join_station_info(inv_df, event_station_df)

        # self._join_station_info()
        df = self._get_meta_df(catalog, phases=phases, restrict_to_arrivals=restrict_to_arrivals)
        self.data = df
        # st_dict, catalog = self._validate_inputs(catalog, st_dict)
        # # get a df of all input data, perform sanity checks
        # df = self._get_meta_df(catalog, st_dict, phases=phases)
        # self.data = df
        # # add sampling rate to stats
        # self._stats = AttribDict(motion_type=motion_type)
        # init cache
        self._cache = {}

    # Internal methods

    def _validate_inputs(self, events, waveforms) -> Tuple[Dict[str, Stream], Catalog]:
        """
        Asserts some simple checks on inputs. Returns a pruned waveform stream.
        """
        assert isinstance(waveforms, dict)
        # make sure the streams a not empty. create new dict with streams
        # that have some traces and that overlap with ids in events.
        event_ids = {str(eve.resource_id) for eve in events}
        to_keep = {x for x, tr in waveforms.items() if len(tr)}
        st_dict = {x: waveforms[x] for x in to_keep if x in event_ids}
        if not st_dict:
            msg = f"No streams found for events: {events}"
            raise DataQualityError(msg)
        # now create new catalog with data
        cat = events.copy()
        cat.events = [x for x in cat if str(x.resource_id) in st_dict]
        if len(cat) < len(events):
            original_ids = {str(x.resource_id) for x in events}
            filtered_ids = {str(x.resource_id) for x in cat}
            msg = f"missing data for event ids: {original_ids - filtered_ids}"
            warnings.warn(msg)
        return st_dict, cat

    def _get_meta_df(self, catalog, phases=None, restrict_to_arrivals: bool = True):
        """
        Return a dataframe containing pick/duration info.

        Uses defaults, all of which can be overwritten in the config file.

        Columns contain info on time window start/stop as well as traces.
        Index is multilevel using (event_id, phase, seed_id).
        """
        # create a list of sampling rates per channel
        sample_rate = (
            self.event_station_df
            .reset_index()
            .drop_duplicates('seed_id')
            .set_index(["seed_id_less", 'seed_id'])['sample_rate']
        )
        df_list = []  # list for gathering dataframes
        kwargs = dict(dist_df=self.event_station_df, phases=phases, sample_rate=sample_rate, restrict_to_arrivals=restrict_to_arrivals)
        for event in catalog:
            try:
                noise_df, signal_df = self._get_event_meta(event, **kwargs)
            except NoPhaseInformationError:
                dtypes = PHASE_WINDOW_DF_DTYPES.copy()
                dtypes["event_id"] = str
                dtypes["sampling_rate"] = "float64"
                df = pd.DataFrame(columns=dtypes.keys()).astype(dtypes)
                df_list.append(df.set_index(list(_INDEX_NAMES)))
            # except Exception:
            #     warnings.warn(f"failed on {event}")
            else:
                df_list.extend([signal_df, noise_df])
        # concat df and perform sanity checks
        df = pd.concat(df_list, sort=True)
        if not len(df):
            warnings.warn("Catalog did not have any valid picks")
            return df
        df = self._update_meta(df)
        return df

    def _update_meta(self, df: pd.DataFrame) -> pd.DataFrame:
        # get duration/pick dataframes for each event
        # add metadata and validate
        df = self.add_mopy_metadata(df.sort_index())
        self._validate_meta_df(df)
        return df

    def _get_event_meta(self, event, dist_df, phases, sample_rate, restrict_to_arrivals: bool):
        """ For an event create dataframes of signal windows and noise windows. """
        event_id = str(event.resource_id)
        # make sure there is one trace per seed_id
        df = self._get_event_phase_window(event, dist_df, sampling_rate=sample_rate, restrict_to_arrivals=restrict_to_arrivals)
        # split out noise and non-noise phases
        is_noise = df.phase_hint.str.lower() == "noise"
        noise_df = df[is_noise]
        df = df[~is_noise]
        # if there are specified phases filter out unselected
        if phases:
            df = df[df.phase_hint.isin(phases)]
        # ensure there are no phases with multiple picks on same channel
        assert not df[["phase_hint", "seed_id"]].duplicated().any()
        # add event id to columns
        df["event_id"] = event_id
        # attach traces to new column
        # add sample rates of stream
        df["sampling_rate"] = df["seed_id"].map(sample_rate.droplevel("seed_id_less"))
        assert (df["endtime"] >= df["starttime"]).all(), "negative lengths found!"
        # if any windows have the same start as end time NaN start/end times
        is_zero_len = df["endtime"] == df["starttime"]
        df.loc[is_zero_len, ["endtime", "starttime"]] = np.NaN
        # filter df to only include phases for which data exist, warn
        df_noise = self._get_noise_windows(df, noise_df)
        df = df.set_index(list(_INDEX_NAMES))
        return df_noise, df

    def _join_station_info(self, station_df: pd.DataFrame, event_station_df):
        """ Joins some important station info to the event_station_info dataframe. """
        col_map = dict(
            depth="station_depth", azimuth="station_azimuth", dip="station_dip",
            sample_rate='sample_rate', station="station",
        )
        sta_df = station_df[list(col_map)].rename(columns=col_map)
<<<<<<< HEAD
        return event_station_df.join(sta_df)
=======
        event_station_df = event_station_df.join(sta_df).reset_index()
        event_station_df["seed_id_less"] = event_station_df["seed_id"].str[:-1]
        return event_station_df.set_index(["event_id", "seed_id_less", "seed_id"]).sort_index()
>>>>>>> 05ed9094

    def _get_event_phase_window(self, event, dist_df, sampling_rate, restrict_to_arrivals: bool):
        """
        Get the pick time, window start and window end for all phases.
        """
        # determine min duration based on min samples and sec/dist
        # min duration based on required num of samples
        min_samples = get_default_param("min_samples", obj=self)
        min_dur_samps = min_samples / sampling_rate
        # min duration based on distances
        seconds_per_m = get_default_param("seconds_per_meter", obj=self)
        dist = dist_df.loc[str(event.resource_id), "hyp_distance_m"]
        min_dur_dist = pd.Series(dist * seconds_per_m, index=dist.index)
        # the minimum duration is the max the min sample requirement and the
        # min distance requirement
        min_duration = to_timedelta64(np.maximum(min_dur_dist, min_dur_samps))
        # get dataframe
        if not len(event.picks):
            raise NoPhaseInformationError()
        df = get_phase_window_df(
            event, min_duration=min_duration, channel_codes=set(min_duration.index), restrict_to_arrivals=restrict_to_arrivals,
        )  # Todo: should time windows get specified by default,
        # or should they be manually set/attached during the apply defaults method?
        # make sure there are no NaNs
        assert not df.isnull().any().any()
        return df

    def _get_noise_windows(self, phase_df, df):
        """
        Get noise window rows by first looking for noise phase, if None
        just use start of trace.
        """
        # init df for each unique channel that needs a noise spectra
        noise_df = phase_df[~phase_df["seed_id"].duplicated()]
        noise_df["phase_hint"] = "Noise"
        # If no noise spectra is defined use start of traces
        if df.empty:
            # get parameters for determining noise windows start and stop
            noise_end = to_timedelta64(get_default_param("noise_end_before_p", obj=self))
            min_noise_dur = to_timedelta64(get_default_param("noise_min_duration", obj=self))
            largest_window = (phase_df["endtime"] - phase_df["starttime"]).max()
            min_duration = pd.Series([min_noise_dur, largest_window]).max()  # Necessary to do it this way because max and np.max can't handle NaN/NaT properly
            # set start and stop for noise window
            noise_df["endtime"] = phase_df["starttime"].min() - noise_end
            noise_df["starttime"] = noise_df["endtime"] - min_duration
        else:
            # else use either the noise window defined for a specific station
            # or, if a station has None, use the noise window with the earliest
            # start time
            ser_min = df.loc[df["starttime"].idxmin()]
            t1, t2 = ser_min["starttime"], ser_min["endtime"]
            # drop columns on df and noise df to facilitate merge
            df = df[["network", "station", "starttime", "endtime"]]
            noise_df = noise_df.drop(columns=["starttime", "endtime"])
            noise_df = noise_df.merge(df, how="left", on=["network", "station"])
            # fill nan
            noise_df = noise_df.fillna({"starttime": t1, "endtime": t2})
        # set time between min and max
        noise_df["time"] = noise_df["starttime"] + (noise_df["endtime"] - noise_df["starttime"])/2
        # noise_df["time"] = noise_df[["starttime", "endtime"]].mean(axis=1)
        # make sure there are no null values
        out = noise_df.set_index(list(_INDEX_NAMES))
        # drop any duplicate indices
        return out.loc[~out.index.duplicated()]

    def _validate_meta_df(self, df):
        """ Perform simple checks on meta df that should always hold True. """
        # there should be no duplicated indices
        assert not df.index.duplicated().any()
        # all start times should be less than their corresponding end-time
        if df["endtime"].notnull().any():
            subset = df.loc[df["starttime"].notnull() & df["endtime"].notnull()]
            assert (subset["endtime"] > subset["starttime"]).all()
        # ray_paths should all be at least as long as the source-receiver dist
        assert (df["ray_path_length_m"] >= df["hyp_distance_m"]).all()

    def _set_picks_and_windows(
        self, data, mapping, param_name, label, parse_df, set_param
    ):
        """
        Internal method for setting picks and time windows from a dict-like object.
        """
        if isinstance(mapping, str):
            # See if it's a DataFrame
            try:
                mapping = pd.read_csv(mapping)
            except TypeError:
                raise TypeError(f"{param_name} should be a mapping of {label}s")
            parse_df(data, mapping)
        elif isinstance(mapping, pd.DataFrame):
            # It is a DataFrame
            parse_df(data, mapping)
        else:
            raise TypeError(f"Unknown pick input type: {type(mapping).__name__}")
        # TODO: Do we really want to support this? It's inefficient and brittle
        #  If we do, we want to make use of pd.DataFrame.from_dict
        # else:
        #     # Try to run with it
        #     if not hasattr(mapping, "__getitem__"):
        #         raise TypeError(f"{param_name} should be a mapping of {label}s")
        #     for key in mapping:
        #         if key in data.index:
        #             # Index is already in the dataframe, try to overwrite the parameter
        #             warnings.warn(f"Overwriting existing {label}: {key}")
        #             set_param(data, key, mapping[key])
        #         else:
        #             # Index is not in the dataframe, try to attach a new parameter
        #             try:
        #                 self._append_data(data, key, mapping[key], set_param)
        #             except IndexError:
        #                 raise TypeError(f"{param_name} should be a mapping of {label}s")
        return data

    def _append_data(self, data_df, index, params, set_param):
        """ internal method for appending data to StatsGroup.data """
        # make sure the event is in the catalog
        if index[1] not in self.event_station_df.index.get_level_values("event_id"):
            raise KeyError(f"Event is not in the catalog: {index[1]}")

        # make sure the seed id is in the inventory
        if index[2] not in self.event_station_df.index.get_level_values("seed_id"):
            raise KeyError(f"seed_id is not in the inventory: {index[2]}")

        # extract the necessary information from the pick and append it to the data_df
        set_param(data_df, index, params, append=True)

    @staticmethod
    def _make_resource_id(row, data_df):
        """ Internal method to create new resource_ids to attach to StatsGroup.data """
        if row.name in data_df.index:
            return data_df.loc[row.name].pick_id
        else:
            return ResourceIdentifier().id

    def _prep_parse_df(self, df, index, time_cols, data_df):
        df = df.reset_index()
        # Get the station information
        if not set(NSLC_DTYPES.keys()).issubset(df.columns):
            df[list(NSLC_DTYPES.keys())] = expand_seed_id(df["seed_id"])
        # Set the index to what we want
        df["seed_id_less"] = df["seed_id"].str[:-1]
        df = df.set_index(list(index))
        # Convert all of the times to timestamps
        for time in time_cols:
            df[time] = df[time].apply(to_datetime64, default=pd.NaT)  #, on_none=np.nan)
        # Get the resource_id
        if {"resource_id", "pick_id"}.issubset(df.columns):
            if not df.resource_id == df.pick_id:
                raise KeyError("resource_id and pick_id must be identical")
        elif "resource_id" in df.columns:
            df.rename(columns={"resource_id": "pick_id"}, inplace=True)
        else:
            # resource_ids were not provided, try to make one (but make sure not to overwrite an existing one!)
            df["pick_id"] = df.apply(self._make_resource_id, axis=1, data_df=data_df)
        return df

    # pick-specific
    def _parse_pick_df(
        self, data_df, df
    ):  # This could probably be cleaned up a little bit?
        """ Add a Dataframe of picks to the StatsGroup """
        df = self._prep_parse_df(df, _INDEX_NAMES, ["time"], data_df)
        self._check_unknown_event_station(df)
        # Had to get creative to overwrite the existing dataframe, there may be a cleaner way to do this
        intersect = set(df.columns).intersection(set(data_df.columns))
        diff = set(df.columns).difference(set(data_df.columns))

        # For columns that already exist, update their values
        def _update(row, data_df):
            if row.name in data_df.index:
                warnings.warn(f"Overwriting existing pick: {row.name}")
            data_df.loc[row.name, intersect] = row[intersect]

        df.apply(_update, data_df=data_df, axis=1)

        # Create new columns for the ones that don't exist
        for col in diff:
            data_df.loc[df.index, col] = df[col]

    def _check_unknown_event_station(self, df):
        """ Raise if the event/station pair aren't in the list """
        if not set(df.droplevel("phase_hint").index).issubset(self.event_station_df.index):
            diff = set(df.droplevel("phase_hint").index).issubset(self.event_station_df.index)
            raise KeyError(f"Event/station pair(s) does not exist: {diff}")

    # Methods for adding data, material properties, and other coefficients
    @inplace
    def set_picks(self, picks: ChannelPickType, inplace=False) -> Optional["StatsGroup"]:
        """
        Method for adding picks to the ChannelInfo

        Parameters
        ----------
        picks
            Mapping containing information about picks, their phase type, and
            their associated metadata. The mapping can be a pandas DataFrame
            containing the following columns: [event_id, seed_id, phase, time],
            or a dictionary of the form
            {(phase, event_id, seed_id): obspy.UTCDateTime or obspy.Pick}.
        inplace
            If True ChannelInfo will be modified inplace, else return a copy.
        """
        self._set_picks_and_windows(
            self.data, picks, "picks", "pick", self._parse_pick_df, self._set_pick
        )
        self.data = self._update_meta(self.data)
        return self

    @inplace
    def set_abs_time_windows(
        self, time_windows: AbsoluteTimeWindowType
    ) -> Optional["StatsGroup"]:
        """
        Method for applying absolute time windows to the ChannelInfo

        Parameters
        ----------
        time_windows
            Mapping containing start and end times for pick time windows. The mapping can be a pandas DataFrame containing
            the following columns: [event_id, seed_id, phase, starttime, endtime], or a dictionary of the form
            {(phase, event_id, seed_id): (starttime, endtime)}.

        Other Parameters
        ----------------
        inplace
            Flag indicating whether the ChannelInfo should be modified inplace or a new copy should be returned
        """
        self._set_picks_and_windows(
            self.data,
            time_windows,
            "time_windows",
            "time window",
            self._parse_tw_df,
            self._set_tw,
        )
        self.data = self._update_meta(self.data)
        return self

    @inplace
    def set_rel_time_windows(self, **time_windows) -> Optional["StatsGroup"]:
        """
        Method for applying relative time windows to the ChannelInfo

        Parameters
        ----------
        time_windows
            The time windows are set on a per-phase basis for arbitrary phase types through the following format:
            phase=(before_pick, after_pick). For example, P=(0.1, 1), S=(0.5, 2), Noise=(0, 5). Note that phase names
            are limited to valid attribute names (alphanumeric, cannot start with a number).

        Other Parameters
        ----------------
        inplace
            Flag indicating whether the ChannelInfo should be modified inplace or a new copy should be returned
        """
        # TODO: I'm going to gloss over this for right now because it doesn't affect my use case, but this might be overwriting user-provided start and end times?
        # Loop over each of the provided phase
        for ph, tw in time_windows.items():
            if not isinstance(tw, Sequence) or isinstance(tw, str):
                raise TypeError(
                    f"time windows must be a tuples of start and end times: {ph}"
                )
            if not len(tw) == 2:
                raise ValueError(f"time windows must be a tuple of floats: {ph}={tw}")
            # Get all of the picks that have a matching phase
            phase_ind = self.data.index.get_level_values("phase_hint") == ph
            # If none of the picks match, issue a warning and move on
            if not phase_ind.any():
                warnings.warn(f"No picks matching phase type: {ph}")
                continue
            if (tw[0] + tw[1]) < 0:
                raise ValueError(f"Time after must occur after time before: {ph}")
            time_before = to_timedelta64(tw[0])
            time_after = to_timedelta64(tw[1])
            # Otherwise, set the time windows
            if (
                self.data.loc[phase_ind, "starttime"].notnull().any()
                or self.data.loc[phase_ind, "endtime"].notnull().any()
            ):
                warnings.warn(
                    "Overwriting existing time windows for one or more phases."
                )
            self.data.loc[phase_ind, "starttime"] = (
                self.data.loc[phase_ind, "time"] - time_before
            )
            self.data.loc[phase_ind, "endtime"] = (
                self.data.loc[phase_ind, "time"] + time_after
            )
        self.data = self._update_meta(self.data)
        return self

    def apply_defaults(self, inplace: bool = False):
        """
        Method to populate any empty StatsGroup parameters with defaults.

        Parameters
        ----------
        inplace
            If True ChannelInfo will be modified inplace, else return a copy.
        """
        df = self.add_defaults(self.data, na_only=True)
        self._validate_meta_df(df)
        return  self.new_from_dict(data=df, inplace=inplace)

    def _set_pick(self, data_df, index, pick_info, append=False):
        """ write the pick information to the dataframe """
        if isinstance(pick_info, Pick):
            # parse a pick object
            for col in PICK_DTYPES:
                if col == "time":
                    data_df.loc[index, "time"] = pick_info.time.timestamp
                elif col == "pick_id":
                    data_df.loc[index, "pick_id"] = pick_info.resource_id.id
                else:
                    data_df.loc[index, col] = pick_info.__dict__[col]
            data_df.loc[index, "phase_hint"] = pick_info.__dict__["phase_hint"]
            data_df.loc[index, list(NSLC_DTYPES.keys())] = list(get_seed_id(pick_info).split("."))
        else:
            # assign the provided pick time to the dataframe
            try:
                time = UTCDateTime(pick_info).timestamp
            except TypeError:
                raise TypeError("Pick time must be an obspy UTCDateTime")
            else:
                data_df.loc[index, "time"] = time
            # Do the nslc info
            data_df.loc[index, list(NSLC_DTYPES.keys())] = list(index[-1].split("."))  # seed_id
            if append:
                # Since there is no resource_id for the pick, create a new one
                data_df.loc[index, "pick_id"] = ResourceIdentifier().id

    # time-window-specific
    def _parse_tw_df(self, data_df, df):
        """ Add a Dataframe of time_windows to the StatsGroup """
        df = self._prep_parse_df(df, _INDEX_NAMES, ["starttime", "endtime"], data_df)
        self._check_unknown_event_station(df)
        if not (df["endtime"] > df["starttime"]).all():
            raise ValueError("time window starttime must be earlier than endtime")

        # Update the data_df
        intersect = set(df.columns).intersection(set(data_df.columns))

        def _update(row, data_df):
            if (row.name in data_df.index) and pd.notnull(data_df.loc[row.name, "starttime"]):
                warnings.warn(f"Overwriting existing time_window: {row.name}")
            elif row.name not in data_df.index:
                data_df.loc[row.name, "time"] = row.starttime
            data_df.loc[row.name, intersect] = row[intersect]

        df.apply(_update, data_df=data_df, axis=1)

    def _set_tw(self, data_df, index, pick_info, append=False):
        """ write the time window to the dataframe """
        # Get the start and end times
        try:
            starttime = UTCDateTime(pick_info[0]).timestamp
        except TypeError:
            raise TypeError("starttime must be an obspy UTCDateTime")
        try:
            endtime = UTCDateTime(pick_info[1]).timestamp
        except TypeError:
            raise TypeError("endtime must be an obspy UTCDateTime")
        if endtime <= starttime:
            raise ValueError("time window starttime must be earlier than endtime")

        # Set the start and end times
        data_df.loc[index, "starttime"] = starttime
        data_df.loc[index, "endtime"] = endtime

        if append:
            # Populate the minimum information for it to be a valid pick
            data_df.loc[index, list(NSLC_DTYPES.keys())] = list(index[-1].split("."))
            data_df.loc[index, ["time", "pick_id"]] = [
                starttime,
                ResourceIdentifier().id,
            ]

    def _append_tw(self, data_df, index, pick_info):
        # make sure the event is in the catalog
        if index[1] not in self.event_station_df.index.levels[0]:
            raise KeyError(f"Event is not in the catalog: {index[1]}")

        # make sure the seed id is in the inventory
        if index[2] not in self.event_station_df.index.levels[1]:
            raise KeyError(f"seed_id is not in the inventory: {index[2]}")

        # extract the necessary information from the pick and append it to the data_df
        self._set_pick(data_df, index, pick_info, append=True)

    # Customizable methods
    def add_time_buffer(
        self,
        start: Optional[Union[float, pd.Series]] = None,
        end: Optional[Union[float, pd.Series]] = None,
    ) -> "ChannelInfo":
        """
        Method for adding a time before to start and end of windows.

        Returns
        -------
        start
            The time, in seconds, to add to the start of the window
        end
            The time, in seconds, to add to the start of the window
        """
        df = self.data.copy()
        if start is not None:
            df.loc[:, "starttime"] = df["starttime"] - to_timedelta64(start)
        if end is not None:
            df.loc[:, "endtime"] = df["endtime"] + to_timedelta64(end)
        return self.new_from_dict(data=df)

    def add_mopy_metadata(self, df: pd.DataFrame):
        """
        Responsible for adding any needed metadata to df.
        """
        # TODO: I have a couple of concerns/comments here that need to be looked at more closely:
        #  1. Is the source reciever distance only in plan view, or is it a hypocentral distance? The SpatialCalculator in obsplus returns plan-view distance, I believe...
        #  2. Could things be named more unambiguously to clear this up for the future?
        #  3. If this is just the plan view distance, then the ray path length is probably incorrect and needs to be double-checked
        # add source-receiver distance
        df = self.add_source_receiver_distance(df)
        # add ray_path_lengths
        df = self.add_ray_path_length(
            df
        )  # How is this different from source-receiver distance (one is straight line, the other can be arbitrary)

        # add travel time
        df = self.add_travel_time(df)
        return df

    def add_defaults(self, df: pd.DataFrame, na_only: bool = True):  # TODO: There is a problem with this where it has the ability to override non-nan values....
        """
        Populate nan values in df with default values
        """
        # add velocity
        df = self.add_source_velocity(df, na_only=na_only)
        # add radiation pattern corrections
        df = self.add_radiation_coeficient(df, na_only=na_only)
        # add quality factors
        df = self.add_quality_factor(df, na_only=na_only)
        # add geometric spreading factor
        df = self.add_spreading_coefficient(df, na_only=na_only)
        # add density
        df = self.add_density(df, na_only=na_only)
        # add shear modulus
        df = self.add_shear_modulus(df, na_only=na_only)
        # add free surface correction
        df = self.add_free_surface_coefficient(df, na_only=na_only)
        return df

    def add_source_receiver_distance(self, df: pd.DataFrame):
        """
        Add (hypocentral) source-receiver distance to each pick.
        """
        dist = self.event_station_df.copy()
        dist_cols = ["distance_m", "vertical_distance_m", "hyp_distance_m", "azimuth"]
        for col in dist_cols:
            if col not in df.columns:
                df[col] = np.nan
        # dist.index.names = ("event_id", "seed_id")
        # there need to be common index names
        assert set(dist.index.names).issubset(set(df.index.names))
        # broadcast distance df to shape of df and join
        phases = list(df.index.get_level_values("phase_hint").unique().values)
        distdf = pd.concat(
            [dist for _ in range(len(phases))], keys=phases, names=["phase_hint"]
        )
        df = df.copy()
        df_update(df, distdf, overwrite=False)
        return df

    def add_ray_path_length(self, df, ray_length=None):
        """
        Add ray path distance to each channel event pair.

        By default only a simple straight-ray distance is used. This can
        be overwritten to use a more accurate ray-path distance.
        """
        ray_length = df["hyp_distance_m"] if ray_length is not None else df["hyp_distance_m"]
        df["ray_path_length_m"] = ray_length
        return df

    def add_source_velocity(self, df: pd.DataFrame, velocity: Optional[float] = None, na_only: bool = True):
        """ Add the velocity to meta dataframe """
        # Determine what the appropriate value should be
        if velocity is None:
            vel_map = dict(
                S=get_default_param("s_velocity"), P=get_default_param("p_velocity")
            )
            velocity = pd.Series(df.index.get_level_values("phase_hint").map(vel_map))
            velocity.index = df.index
        # Fill in the column
        fill_column(df, col_name="source_velocity", fill=velocity, na_only=na_only)
        return df

    def add_spreading_coefficient(self, df: pd.DataFrame, spreading: Optional[float] = None, na_only: bool = True):
        """
        Add the spreading coefficient. If None assume spreading 1 / r.
        """
        # Determine what the appropriate value should be
        # TODO: I actually think this should be based on hypocentrol distance, not ray path length, but I'm still trying to justify it to myself
        spreading = 1/df["ray_path_length_m"] if spreading is None else spreading
        # Fill the column
        fill_column(df, col_name="spreading_coefficient", fill=spreading, na_only=na_only)
        return df

    def add_radiation_coeficient(self, df: pd.DataFrame, radiation_coefficient: Optional[float] = None, na_only=True):
        """ Add the factor used to correct for radiation pattern. """
        if radiation_coefficient is None:
            radiation_coef_map = dict(
                S=get_default_param("s_radiation_coefficient"),
                P=get_default_param("p_radiation_coefficient"),
                Noise=1.0,
            )
            radiation_coefficient = pd.Series(df.index.get_level_values("phase_hint").map(radiation_coef_map))
            radiation_coefficient.index = df.index
        fill_column(df, col_name="radiation_coefficient", fill=radiation_coefficient, na_only=na_only)
        return df

    def add_quality_factor(self, df: pd.DataFrame, quality_factor: Optional[float] = None, na_only: bool = True):
        """ Add the quality factor """
        if quality_factor is None:
            quality_factor = get_default_param("quality_factor")
        fill_column(df, col_name="quality_factor", fill=quality_factor, na_only=na_only)
        return df

    def add_density(self, df: pd.DataFrame, density: Optional[float] = None, na_only: bool = True):
        """
        Add density to the meta dataframe. If None, use defaults.
        """
        if density is None:
            density = get_default_param("density")
        fill_column(df, col_name="density", fill=density, na_only=na_only)
        return df

    def add_shear_modulus(self, df: pd.DataFrame, shear_modulus: Optional[float] = None, na_only: bool = True):
        """
        Add the shear modulus to the meta dataframe
        """
        if shear_modulus is None:
            shear_modulus = get_default_param("shear_modulus")
        fill_column(df, col_name="shear_modulus", fill=shear_modulus, na_only=na_only)
        return df

    def add_free_surface_coefficient(
            self,
            df: pd.DataFrame,
            free_surface_coefficient: float = None,
            na_only: bool = True,
    ):
        """
        Add the coefficient which corrects for free surface.

        By default just uses 1/2 if the depth of the instrument is 0, else 1.
        """
        if free_surface_coefficient is None:
            free_surface_map = self.event_station_df.reset_index()[["seed_id", "station_depth"]].drop_duplicates(
                subset="seed_id").set_index("seed_id")
            free_surface_map["free_surface_coefficient"] = free_surface_map["station_depth"].apply(
                lambda x: 2.0 if np.isclose(x, 0.) else 1.0)
            free_surface_map = free_surface_map["free_surface_coefficient"].to_dict()
            free_surface_coefficient = pd.Series(df.index.get_level_values("seed_id").map(free_surface_map))
            free_surface_coefficient.index = df.index
        fill_column(df, col_name="free_surface_coefficient", fill=free_surface_coefficient, na_only=na_only)
        return df

    def add_travel_time(self, df):
        """
        Add the travel time of each phase to the dataframe.
        """
        return df<|MERGE_RESOLUTION|>--- conflicted
+++ resolved
@@ -115,15 +115,10 @@
         inv_df = obsplus.stations_to_df(inventory)
         inv_df.set_index("seed_id", inplace=True)
         # get a df of all input data, perform sanity checks
-<<<<<<< HEAD
-        inv_df = obsplus.stations_to_df(inventory).set_index("seed_id")
-        event_station_df = SpatialCalculator()(catalog, inv_df)
-=======
         event_station_df = SpatialCalculator()(catalog, inv_df)
         # Calculate hypocentral distance
         event_station_df["hyp_distance_m"] = np.sqrt(
             event_station_df["distance_m"]**2 + event_station_df["vertical_distance_m"]**2)
->>>>>>> 05ed9094
         event_station_df.index.names = ["event_id", "seed_id"]
         # we need additional info from the stations, get it and join.
         self.event_station_df = self._join_station_info(inv_df, event_station_df)
@@ -246,13 +241,9 @@
             sample_rate='sample_rate', station="station",
         )
         sta_df = station_df[list(col_map)].rename(columns=col_map)
-<<<<<<< HEAD
-        return event_station_df.join(sta_df)
-=======
         event_station_df = event_station_df.join(sta_df).reset_index()
         event_station_df["seed_id_less"] = event_station_df["seed_id"].str[:-1]
         return event_station_df.set_index(["event_id", "seed_id_less", "seed_id"]).sort_index()
->>>>>>> 05ed9094
 
     def _get_event_phase_window(self, event, dist_df, sampling_rate, restrict_to_arrivals: bool):
         """
