"""
Tests for channel information, specifically creating dataframes from it.
"""
import pandas as pd
<<<<<<< HEAD
import pytest
from os.path import join
import numpy as np
from copy import deepcopy

from obspy import UTCDateTime
from obspy.core.event import Pick, WaveformStreamID, ResourceIdentifier
from obsplus.events.utils import get_seed_id
=======
>>>>>>> 3eaee6c6

import mopy
import mopy.core.channelinfo
from mopy.constants import CHAN_COLS
from mopy.testing import assert_not_nan
from mopy.utils import expand_seed_id


# --- Tests
class TestBasics:
    def test_type(self, node_channel_info):
        assert isinstance(node_channel_info, mopy.core.channelinfo.ChannelInfo)

    def test_has_channels(self, node_channel_info):
        """ Test meta df """
        assert len(node_channel_info)

    def test_distance(self, node_channel_info):
        """ Test the channel info has reasonable distances. """
        df = node_channel_info.data
        dist = df["distance"]
        assert not dist.isnull().any()
        assert (dist > 0).all()

    def test_copy(self, node_channel_info):
        """ Ensure copying doesnt copy traces. """
        cop = node_channel_info.copy()
        # the base objects should have been copied
        assert id(cop) != id(node_channel_info)
        assert id(cop.data) != id(node_channel_info.data)
        # make sure the values are equal
        df1 = node_channel_info.data
        df2 = cop.data
<<<<<<< HEAD
        assert df1.drop(columns='trace').equals(df2.drop(columns='trace'))
        # make sure traces weren't copied
        tr_id1 = {id(tr) for tr in df1['trace']}
        tr_id2 = {id(tr) for tr in df2['trace']}
        assert tr_id1 == tr_id2

    def test_no_picks(self, node_channel_info_no_picks):
        assert len(node_channel_info_no_picks) == 0
        assert set(node_channel_info_no_picks.data.columns).issuperset(CHAN_COLS)


class TestSetPicks:
    """ Tests for the set_picks method """

    # Fixtures
    @pytest.fixture(scope="session")
    def pick_csv(self, data_path):  # Again, I would love a better way to do this...
        """ csv file containing pick information """
        return join(data_path, "picks.csv")

    @pytest.fixture(scope="session")
    def pick_df(self, pick_csv):
        """ single-indexed DataFrame containing pick information """
        return pd.read_csv(pick_csv)

    @pytest.fixture(scope="session")
    def bogus_pick_df(self, pick_csv):
        df = pd.read_csv(pick_csv)
        return df.rename(columns={"event_id": "random", "seed_id": "column", "phase": "name"})

    @pytest.fixture(scope="session")
    def pick_df_multi(self, pick_csv):
        """ multi-indexed DataFrame containing pick information """
        return pd.read_csv(pick_csv, index_col=[0, 1, 2])

    @pytest.fixture(scope="session")
    def pick_df_extra(self, pick_csv):
        """ pick DataFrame with extra columns """
        df = pd.read_csv(pick_csv)
        df.loc[0, "extra"] = "abcd"
        return df

    @pytest.fixture(scope="session")
    def pick_dict(self, pick_df):
        """ mapping of pick meta-info to pick time """
        # Want to double check the column names here to make sure they match what ChannelInfo expects
        return {(pick.phase_hint, pick.event_id, pick.seed_id): pick.time for (_, pick) in pick_df.iterrows()}

    @pytest.fixture(scope="session")
    def picks(self, pick_dict):
        return {key: Pick(time=time, phase_hint=key[0], waveform_id=WaveformStreamID(seed_string=key[2]),
                          onset="impulsive", polarity="negative") for (key, time) in pick_dict.items()}

    @pytest.fixture(scope="session")
    def bad_event(self, node_inventory):
        net = node_inventory[0]
        sta = net[0]
        chan = sta[0]
        return {("P", "not_an_event", f"{net.code}.{sta.code}.{chan.location_code}.{chan.code}"):
                UTCDateTime(2019, 1, 1)}

    @pytest.fixture(scope="session")
    def bad_seed(self, node_catalog):
        return {("P", node_catalog[0].resource_id.id, "bad seed"): UTCDateTime(2019, 1, 1)}

    @pytest.fixture(scope="function")
    def add_picks_from_dict(self, node_channel_info_no_picks, pick_dict):
        return node_channel_info_no_picks.set_picks(pick_dict)

    @pytest.fixture(scope="function")
    def add_picks_from_df(self, node_channel_info_no_picks, pick_df):
        return node_channel_info_no_picks.set_picks(pick_df)

    @pytest.fixture(scope="function")
    def add_picks_from_multi_df(self, node_channel_info_no_picks, pick_df_multi):
        return node_channel_info_no_picks.set_picks(pick_df_multi)

    @pytest.fixture(scope="function")
    def add_picks_from_extra_df(self, node_channel_info_no_picks, pick_df_extra):
        return node_channel_info_no_picks.set_picks(pick_df_extra)

    @pytest.fixture(scope="function")
    def add_picks_from_picks(self, node_channel_info_no_picks, picks):
        return node_channel_info_no_picks.set_picks(picks)

    # Tests
    def test_set_picks(self, add_picks_from_dict, pick_dict):
        """ verify that it is possible to attach picks from a mapping (dictionary) """
        # Make sure new picks actually got attached
        assert len(add_picks_from_dict) == len(pick_dict)
        # Make sure the attached data are what you expect
        newest = add_picks_from_dict.data.iloc[-1]
        pick = pick_dict[newest.name]
        seed_id = newest.name[2].split(".")
        expected_dict = {
            'network': seed_id[0],
            'station': seed_id[1],
            'location': seed_id[2],
            'channel': seed_id[3],
            'time': pick,
            'phase_hint': newest.name[0],
        }
        numbers = {
            'distance': 384.21949334560514,
            'azimuth': 138.9411665659937,
            'horizontal_distance': 133.39459009552598,
            'depth_distance': 360.32000000000016,
            'ray_path_length': 384.21949334560514,
            'velocity': 1800.,
            'radiation_coefficient': 0.59999999999999998,
            'quality_factor': 400,
            'spreading_coefficient': 384.21949334560514,
            'density': 3000,
            'shear_modulus': 2200000000,
            'free_surface_coefficient': 2.0
        }
        nans = ['method_id', 'tw_end', 'tw_start', 'sampling_rate', "onset", "polarity"]
        for item, value in expected_dict.items():
            assert newest[item] == value
        for item, value in numbers.items():
            assert np.isclose(newest[item], value)
        for item in nans:
            assert np.isnan(newest[item])
        assert_not_nan(newest["pick_id"])

    def test_bogus_picks(self, node_channel_info_no_picks):
        """ verify fails predictably if something other than an allowed pick format gets passed """
        with pytest.raises(TypeError):
            node_channel_info_no_picks.set_picks(2)

    def test_bad_pick_dict(self, node_channel_info_no_picks):
        """ verify fails predictably if a malformed pick dictionary gets provided """
        # Bogus key
        pick_dict = {"a": UTCDateTime("2018-09-12")}
        with pytest.raises(TypeError):
            node_channel_info_no_picks.set_picks(pick_dict)

        # Bogus value
        pick_dict = {("P", "event_1", node_channel_info_no_picks.event_station_info.index.levels[1][0]): "a"}
        with pytest.raises(TypeError):
            node_channel_info_no_picks.set_picks(pick_dict)

    def test_set_picks_existing_picks_overwrite(self, add_picks_from_dict, pick_dict):
        """ verify the process of overwriting picks on ChannelInfo """
        # Make sure to issue a warning to the user that it is overwriting
        pick_dict = deepcopy(pick_dict)
        for key in pick_dict:
            pick_dict[key] = UTCDateTime(pick_dict[key]) + 1
        with pytest.warns(UserWarning):
            out = add_picks_from_dict.set_picks(pick_dict)
        assert len(out) == len(pick_dict)
        for index in pick_dict:
            assert out.data.loc[index, "time"] == pick_dict[index]

    def test_set_picks_dataframe(self, add_picks_from_df, pick_df):
        """ verify that it is possible to attach picks from a DataFrame/csv file """
        assert len(add_picks_from_df) == len(pick_df)
        # Make sure the resulting data is what you expect
        newest = add_picks_from_df.data.iloc[-1]
        pick_time = pick_df.set_index(["phase_hint", "event_id", "seed_id"]).loc[newest.name].time
        assert newest.time == UTCDateTime(pick_time)
        assert_not_nan(newest.pick_id)

    def test_multi_indexed_dataframe(self, add_picks_from_multi_df, pick_df_multi):
        """ verify that it is possible to use a multi-indexed dataframe with the pick information """
        # Things may be starting to get more complicated than I actually want to deal with here
        assert len(add_picks_from_multi_df) == len(pick_df_multi)
        # Make sure the input data is what you expect
        newest = add_picks_from_multi_df.data.iloc[-1]
        pick_time = pick_df_multi.reset_index().set_index(["phase_hint", "event_id", "seed_id"]).loc[newest.name].time
        assert newest.time == UTCDateTime(pick_time)
        assert_not_nan(newest.pick_id)

    def test_picks_df_extra_cols(self, add_picks_from_extra_df, pick_df_extra):
        add_picks_from_extra_df.set_picks(pick_df_extra)
        assert "extra" in add_picks_from_extra_df.data.columns

    def test_invalid_df(self, node_channel_info_no_picks, bogus_pick_df):
        """ verify fails predictably if a df doesn't contain the required info """
        with pytest.raises(KeyError):
            node_channel_info_no_picks.set_picks(bogus_pick_df)

    def test_df_overwrite(self, add_picks_from_df, pick_df):
        """ verify that my hack for preserving pick_ids when overwriting picks with a df works as expected """
        pick_df = deepcopy(pick_df)
        resource_ids = add_picks_from_df.data.pick_id
        for num, row in pick_df.iterrows():
            pick_df.loc[num, "time"] = UTCDateTime(row.time) + 1
        with pytest.warns(UserWarning):
            out = add_picks_from_df.set_picks(pick_df)
        # Make sure the existing picks were overwritten, not appended
        assert len(out) == len(pick_df)
        # Make sure the times got updated
        for num, row in pick_df.iterrows():
            assert out.data.loc[(row.phase_hint, row.event_id, row.seed_id), "time"] == row.time
        # Make sure the resource_ids haven't changed
        assert (add_picks_from_df.data.pick_id == resource_ids).all()

    def test_set_picks_from_picks(self, add_picks_from_picks, picks):
        """ verify that it is possible to attach picks from a mapping of pick objects """
        # This will likely require some refactoring after Derrick pushes his changes
        assert len(add_picks_from_picks) == len(picks)
        # Make sure the input data is what you expect
        newest = add_picks_from_picks.data.iloc[-1]
        pick = picks[newest.name]
        seed_id = get_seed_id(pick).split(".")
        expected_dict = {
            'network': seed_id[0],
            'station': seed_id[1],
            'location': seed_id[2],
            'channel': seed_id[3],
            'time': pick.time,
            'onset': pick.onset,
            'polarity': pick.polarity,
            'pick_id': pick.resource_id.id,
            'phase_hint': pick.phase_hint,
}
        numbers = {
            'distance': 384.21949334560514,
            'azimuth': 138.9411665659937,
            'horizontal_distance': 133.39459009552598,
            'depth_distance': 360.32000000000016,
            'ray_path_length': 384.21949334560514,
            'velocity': 1800.,
            'radiation_coefficient': 0.59999999999999998,
            'quality_factor': 400,
            'spreading_coefficient': 384.21949334560514,
            'density': 3000,
            'shear_modulus': 2200000000,
            'free_surface_coefficient': 2.0
            }
        nans = ['method_id', 'tw_end', 'tw_start', 'sampling_rate']
        for item, value in expected_dict.items():
            assert newest[item] == value
        for item, value in numbers.items():
            assert np.isclose(newest[item], value)
        for item in nans:
            assert np.isnan(newest[item])

    def test_copied(self, add_picks_from_dict, node_channel_info_no_picks):
        """ verify that set_picks returns a copy of itself by default """
        assert not id(add_picks_from_dict) == id(node_channel_info_no_picks)
        assert not id(add_picks_from_dict.data) == id(node_channel_info_no_picks.data)

    def test_inplace(self, node_channel_info_no_picks, pick_dict):
        length = len(node_channel_info_no_picks)
        node_channel_info_no_picks.set_picks(pick_dict, inplace=True)
        assert len(node_channel_info_no_picks) > length

    # TODO: For now it's on the user to convert it to a DataFrame
    #    def test_set_picks_phase_file(self, node_channel_info_no_picks):
    #        """ verify it is possible to attach picks using a hypoinverse phase file or other format? """
    #        assert False

    def test_event_doesnt_exist(self, node_channel_info_no_picks, bad_event):
        """ verify that it fails predictably if the specified event does not exist"""
        with pytest.raises(KeyError):
            node_channel_info_no_picks.set_picks(bad_event)

    def test_seed_doesnt_exist(self, node_channel_info_no_picks, bad_seed):
        with pytest.raises(KeyError):
            node_channel_info_no_picks.set_picks(bad_seed)

    def test_instant_gratification(self):
        assert True

# TODO: This is kinda important
#class TestSetTimeWindows:
#    """ Yeah... """

# class TestSetVelocity:
#     """ Tests for the set_velocity method """
#
#     # Fixtures
#
#     # Tests
#     def test_set_velocity(self, node_channel_info):
#         """ verify that it is possible to specify an arbitrary phase velocity """
#         assert False
#
#     # TODO: this is very much a stretch goal
# #    def test_set_velocity_from_3d(self, node_channel_info):
# #        """ verify that it is possible to get a velocity from a spatially varying model (using obsplus.Grid) """
# #        assert False
#
#     def test_set_velocity_from_config(self, node_channel_info):  # I'm not sure if we want to have these here or elsewhere...
#         """ verify that it is possible to retrieve a velocity from a callable in .mopy.py """
#         assert False
#
#
# class TestSetDensity:
#     """ Tests for the set_density method """
#
#     # Fixtures
#
#     # Tests
#     def test_set_density(self, node_channel_info):
#         assert False
#
#     # TODO: this is very much a stretch goal
#     # def test_set_density_from_3d(self, node_channel_info):
#     #     """ verify that it is possible to get a density from a spatially varying model (using obsplus.Grid """
#     #     assert False
#
#     def test_set_density_from_config(self, node_channel_info):
#         assert False
#
#
# class TestSetGeometricSpreading:
#     """ Tests for the set_geometric_spreading method """
#
#     # Fixtures
#
#     # Tests
#     def test_set_geometric_spreading_predefined(self, node_channel_info):
#         assert False
#
#     def test_set_geometric_spreading_from_callable(self, node_channel_info):
#         assert False
#
#     def test_set_geometric_spreading_from_config(self, node_channel_info):
#         assert False
#
#
# class TestSetAttenuation:
#     """ Tests for the set_attenuation method """
#
#     # Fixtures
#
#     # Tests
#     def test_set_attenuation(self, node_channel_info): # Do we want this to be phase-specific???
#         assert False
#
#     def test_set_attenuation_from_callable(self, node_channel_info):
#         assert False
#
#     def test_set_attenuation_from_config(self, node_channel_info):
#         assert False
=======
        assert df1.equals(df2)

    def test_add_time_buffer(self, node_channel_info):
        """
        Ensure time can be added to the start and enf of the node_trace_group.
        """
        # Add times, start and end
        df = node_channel_info.data
        start = 1
        end = pd.Series(2, index=df.index)
        tg = node_channel_info.add_time_buffer(start=start, end=end)
        # Make sure a copy did occur
        assert tg is not node_channel_info
        # Make sure time offset is correct
        df2 = tg.data
        assert ((df2["tw_start"] + 1) == df["tw_start"]).all()
        assert ((df2["tw_end"] - 2) == df["tw_end"]).all()
>>>>>>> 3eaee6c6
<|MERGE_RESOLUTION|>--- conflicted
+++ resolved
@@ -2,23 +2,19 @@
 Tests for channel information, specifically creating dataframes from it.
 """
 import pandas as pd
-<<<<<<< HEAD
 import pytest
 from os.path import join
 import numpy as np
 from copy import deepcopy
 
 from obspy import UTCDateTime
-from obspy.core.event import Pick, WaveformStreamID, ResourceIdentifier
+from obspy.core.event import Pick, WaveformStreamID
 from obsplus.events.utils import get_seed_id
-=======
->>>>>>> 3eaee6c6
 
 import mopy
 import mopy.core.channelinfo
 from mopy.constants import CHAN_COLS
 from mopy.testing import assert_not_nan
-from mopy.utils import expand_seed_id
 
 
 # --- Tests
@@ -43,19 +39,29 @@
         # the base objects should have been copied
         assert id(cop) != id(node_channel_info)
         assert id(cop.data) != id(node_channel_info.data)
-        # make sure the values are equal
-        df1 = node_channel_info.data
-        df2 = cop.data
-<<<<<<< HEAD
-        assert df1.drop(columns='trace').equals(df2.drop(columns='trace'))
-        # make sure traces weren't copied
-        tr_id1 = {id(tr) for tr in df1['trace']}
-        tr_id2 = {id(tr) for tr in df2['trace']}
-        assert tr_id1 == tr_id2
 
     def test_no_picks(self, node_channel_info_no_picks):
         assert len(node_channel_info_no_picks) == 0
         assert set(node_channel_info_no_picks.data.columns).issuperset(CHAN_COLS)
+
+    def test_add_time_buffer(self, node_channel_info): # Not quite sure what's going on in this test...
+        """
+        Ensure time can be added to the start and end of the node_trace_group.
+        """
+        # Add times, start and end
+        df = node_channel_info.data
+        start = 1
+        end = pd.Series(2, index=df.index)
+        tg = node_channel_info.add_time_buffer(start=start, end=end)
+        # Make sure a copy did occur
+        assert tg is not node_channel_info
+        # Make sure time offset is correct
+        df2 = tg.data
+        # Make sure to only get records with non-NaN start and end times
+        df3 = df2.loc[df2["tw_start"].notnull() & df2["tw_end"].notnull()]
+        df4 = df.loc[df3.index]
+        assert ((df3["tw_start"] + 1) == df4["tw_start"]).all()
+        assert ((df3["tw_end"] - 2) == df4["tw_end"]).all()
 
 
 class TestSetPicks:
@@ -385,22 +391,4 @@
 #
 #     def test_set_attenuation_from_config(self, node_channel_info):
 #         assert False
-=======
-        assert df1.equals(df2)
-
-    def test_add_time_buffer(self, node_channel_info):
-        """
-        Ensure time can be added to the start and enf of the node_trace_group.
-        """
-        # Add times, start and end
-        df = node_channel_info.data
-        start = 1
-        end = pd.Series(2, index=df.index)
-        tg = node_channel_info.add_time_buffer(start=start, end=end)
-        # Make sure a copy did occur
-        assert tg is not node_channel_info
-        # Make sure time offset is correct
-        df2 = tg.data
-        assert ((df2["tw_start"] + 1) == df["tw_start"]).all()
-        assert ((df2["tw_end"] - 2) == df["tw_end"]).all()
->>>>>>> 3eaee6c6
+
